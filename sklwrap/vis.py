import copy
import os
from typing import List

import numpy as np
import plotly.graph_objs as go
from plotly.subplots import make_subplots

from .data import *

# Get all the named CSS colors
# named_colors = [
#     "#1f77b4",  # muted blue
#     "#ff7f0e",  # safety orange
#     "#2ca02c",  # cooked asparagus green
#     "#d62728",  # brick red
#     "#9467bd",  # muted purple
#     "#8c564b",  # chestnut brown
#     "#e377c2",  # raspberry yogurt pink
#     "#7f7f7f",  # middle gray
#     "#bcbd22",  # curry yellow-green
#     "#17becf",  # blue-teal
# ] * 10

# Light24 Palette

# named_colors = [
#     '#1f77b4',
#     '#ff7f0e',
#     '#2ca02c',
#     '#d62728',
#     '#9467bd'
# ]

named_colors = [
    '#FD3216',
    '#00FE35',
    '#6A76FC',
    '#FED4C4',
    '#FE00CE', 
    '#0DF9FF',
    '#F6F926',
    '#FF9616',
    '#479B55',
    '#EEA6FB',
    '#DC587D',
    '#D626FF',
    '#6E899C',
    '#00B5F7',
] * 10
<<<<<<< HEAD
# # named_colors.extend(
# #     [_ for _ in list(webcolors.CSS3_NAMES_TO_HEX.keys()) if "white" not in _]
# # )
# # print(named_colors)

=======
default_blue = "#636EFA"
# named_colors.extend(
#     [_ for _ in list(webcolors.CSS3_NAMES_TO_HEX.keys()) if "white" not in _]
# )
# print(named_colors)
>>>>>>> 39e8ba6b

named_symbols = [
        'circle',
        'square',
        'diamond',
        'cross',
        'pentagon'
]


# # G10 color pallete
# named_colors = [
#  '#0099C6',
#  '#DD4477', 
#  '#66AA00', 
#  '#B82E2E', 
#  '#316395',
# ] * 10

def get_color_column(df_in):
    min_unique_values = float("inf")  # Start with infinity
    column_min_unique_values = None  # Initialize to None

    # Loop over the columns
    for col in df_in.columns:
        num_unique_values = df_in[
            col
        ].nunique()  # Get the number of unique values in the column
        # If the number of unique values in this column is less than the minimum so far
        if num_unique_values < min_unique_values:
            min_unique_values = num_unique_values
            column_min_unique_values = col

    return column_min_unique_values


def plotly_to_image(
    plotly_fig: go.Figure,
    path_elements: List[str],
    figure_name: str,
    save_types: list = ["png", "svg", "html"],
    paper: bool = False,
):
    """This function takes a plotly figure object and writes it as svg, png, and html files to disk. In particular, it takes care of removing the `non-scaling-stroke` vector-effect in the svg, and, if need be, creates an svg without annotations for postprocessing in Inkscape.

    Args:
        plotly_fig (go.Figure): Plotly.go Figure object to be saved.
        path_elements (list[str]): List of path elements for the save location of the Figure.
        figure_name (str): Base filename for the saved Figure.
        save_types (list, optional): Which formats shall be saved. Defaults to ["png", "svg", "html"].
        paper (bool, optional): If an additional version of the svg without ticks or annotations should be saved. Defaults to False.

    Returns:
        None
    """

    # ! This could also be done outside...
    main_path = os.path.join(*path_elements)

    for save_type in save_types:
        if save_type == "svg":
            # ! All the extra work for svgs to remove vector-effect, and create figures without annotations for the paper.
            svg_filename = os.path.join(main_path, "{}.svg".format(figure_name))
            # str.replace() returns a new string, old string is not changed.
            temp_filename = svg_filename.replace(".svg", "_temp.svg")

            plotly_fig.write_image(temp_filename, engine="kaleido")
            with open(temp_filename, "rt") as fin:
                with open(svg_filename, "wt") as fout:
                    for line in fin:
                        fout.write(
                            line.replace(
                                "vector-effect: non-scaling-stroke",
                                "vector-effect: none",
                            )
                        )
            os.remove(temp_filename)

            if paper is True:
                svg_filename = svg_filename.replace(".svg", "_paper.svg")
                paper_plotly_fig = copy.deepcopy(plotly_fig)
                for anno in paper_plotly_fig["layout"]["annotations"]:
                    anno["text"] = ""
                paper_layout = go.Layout(
                    xaxis=dict(ticks="", showticklabels=False, showgrid=False),
                    yaxis=dict(ticks="", showticklabels=False, showgrid=False),
                    title_text="",
                    paper_bgcolor="rgba(0,0,0,0)",
                    plot_bgcolor="rgba(0,0,0,0)",
                )
                _ = paper_plotly_fig.update_layout(paper_layout)

                paper_plotly_fig.write_image(temp_filename, engine="kaleido")

                with open(temp_filename, "rt") as fin:
                    with open(svg_filename, "wt") as fout:
                        for line in fin:
                            fout.write(
                                line.replace(
                                    "vector-effect: non-scaling-stroke",
                                    "vector-effect: none",
                                )
                            )
                os.remove(temp_filename)

        # Here, we still create it from path_elements, as defining main_path does not provide much gain/advantage.
        elif save_type == "html":
            plotly_fig.write_html(
                os.path.join(main_path, "{}.{}".format(figure_name, save_type))
            )

        else:  # png or pdf
            plotly_fig.write_image(
                os.path.join(main_path, "{}.{}".format(figure_name, save_type)),
                engine="kaleido",
            )

    return None






def plot_regr(
    regr_dict,
    color_column=None,  # ! Make None as default, and possible. Currently breaks
    show_train=True,
    show_test=True,
    set_range=None,
    which_error="mean",
    color_mapping: dict = {},
    regr_layout=None,
    text_column=None,
    *args,
    **kwargs,
):
    """
    Generate scatter plots for regression results.

    Args:
        regr_dict (dict): A dictionary containing regression results and data.
        color_column (str): The name of the column in the dataset to use for coloring the data points.
        show_train (bool, optional): Whether to show the training data points. Defaults to True.
        show_test (bool, optional): Whether to show the test data points. Defaults to True.
        set_range (tuple, optional): The range of values to be displayed on the x and y axes. If None, the range is determined automatically. Defaults to None.
        which_error (str, optional): The type of error to display in the annotation. Possible values: "mean", "best", "full_mean", "full_best", "all". Defaults to "mean".
        color_mapping (dict, optional): A dictionary mapping column values to color names or hex values. If None, default colors are used. Defaults to None.
        regr_layout (dict, optional): Additional layout options for the plotly figure. Defaults to None.
        text_column (str, optional): The name of the column in the dataset to use for text labels on the data points. Defaults to None.
        *args: Additional positional arguments.
        **kwargs: Additional keyword arguments.

    Returns:
        list: A list of plotly figures representing the regression scatter plots.

    Raises:
        KeyError: If an invalid error specification is used for `which_error`.

    Notes:
        - The `regr_dict` parameter should contain the following keys: 'error_dict', 'df_in'.
        - The 'error_dict' should contain error metrics for train and test sets, e.g., 'rsquared_trains', 'rsquared_tests', 'rmse_trains', 'rmse_tests', etc.
        - The 'df_in' should contain the dataset used for regression, including the columns specified in `color_column` and `text_column` if applicable.
    """
    # function_arguments = locals()

    # print(type(kwargs))
    # print(type(function_arguments))
    # print(function_arguments.keys())

    # Include threshold for deviation somewhere
    # TODO: When doing LOOCV, the excluded metal (group) is not added to the legend.
    # TODO: Add possibility to provide specific colors. Had to remove that from the metal-color dict so that the code works general.
    # TODO: All plotly layout options using kwargs: `showticklabels`, `showlegend`, `label_column`

    # # Print the color names and their corresponding hex values
    # for color_name, hex_value in named_colors.items():
    #     print(f"{color_name}: {hex_value}")
    error_dict = regr_dict["error_dict"]

    df_func = regr_dict["df_in"].copy(deep=True)

    # if color_setup is None:
    #     text_colum
    #     color_setup = {}

    # ! At least color column needs to be set to something for the loop over the values later on.
    # ? Currently, using kwargs or the first column of the df to get a column to do the looping over.

    # color_setup = {k:v for k,v in }
    # print(color_setup)

    # color_column = list(color_setup.keys())[0]
    # color_mapping = list(color_setup.values())[0]

    # ! Sort df so that legend items appear ordered -> Check that this does not mess up the ordering from input to pred values.
    if color_column is None:
        # ! Cheap hack so that the column with the least number of values is used.
        color_column = get_color_column(df_func)

    # TODO: Make verbose here to print if
    df_func = df_func.dropna(subset=[color_column])
    color_column_values = sorted(list(set(list(df_func[color_column].values))))
    if color_mapping is None:
        color_mapping = {
            k: v
            for k, v in list(
                zip(color_column_values, named_colors[0 : len(color_column_values)])
            )
        }

    df_func = df_func.sort_values(by=color_column)

    regr_figs = []

    bool_columns = [col for col in df_func.columns if "train" in col]
    pred_columns = [col for col in df_func.columns if "pred" in col]

    for cv_id in range(len(error_dict["rmse_trains"])):
        cv_id_bool_column = bool_columns[int(cv_id)]
        cv_id_pred_column = pred_columns[int(cv_id)]

        split_bool_array = df_func[cv_id_bool_column].values

        df_train = df_func[split_bool_array].copy(deep=True)
        df_test = df_func[np.logical_not(split_bool_array)].copy(deep=True)

        # Instantiate figure
        regr_fig = go.Figure()

        # Add annotation with R^2 and RMSEs
        # TODO: Implement this better

        # region
        if which_error != "all":
            if which_error == "mean":
                error_list = [
                    np.mean(error_dict["rsquared_tests"]),
                    np.std(error_dict["rsquared_tests"]),
                    np.mean(error_dict["rmse_tests"]),
                    np.std(error_dict["rmse_tests"]),
                    np.mean(error_dict["mae_tests"]),
                    np.std(error_dict["mae_tests"]),
                ]
            elif which_error == "best":
                error_list = [
                    np.max(error_dict["rsquared_tests"]),
                    np.std(error_dict["rsquared_tests"]),
                    np.min(error_dict["rmse_tests"]),
                    np.std(error_dict["rmse_tests"]),
                    np.min(error_dict["mae_tests"]),
                    np.std(error_dict["mae_tests"]),
                ]
            elif which_error == "full_mean":
                error_list = [
                    np.mean(error_dict["rsquared_fulls"]),
                    np.std(error_dict["rsquared_fulls"]),
                    np.mean(error_dict["rmse_fulls"]),
                    np.std(error_dict["rmse_fulls"]),
                    np.mean(error_dict["mae_fulls"]),
                    np.std(error_dict["mae_fulls"]),
                ]
            elif which_error == "full_best":
                error_list = [
                    np.max(error_dict["rsquared_fulls"]),
                    np.std(error_dict["rsquared_fulls"]),
                    np.min(error_dict["rmse_fulls"]),
                    np.std(error_dict["rmse_fulls"]),
                    np.min(error_dict["mae_fulls"]),
                    np.std(error_dict["mae_fulls"]),
                ]
            else:
                raise KeyError("Invalid error specification used.")
            # endregion

            error_text = "R<sup>2</sup> = {:.3f} &#177; {:.3f}<br>RMSE = {:.3f} &#177; {:.3f}<br>MAE = {:.3f} &#177; {:.3f}".format(
                *error_list
            )
        # ! Change decimal to 3 
        else:
            error_list_train = [
                np.mean(error_dict["rsquared_trains"]),
                np.std(error_dict["rsquared_trains"]),
                np.mean(error_dict["rmse_trains"]),
                np.std(error_dict["rmse_trains"]),
                np.mean(error_dict["mae_trains"]),
                np.std(error_dict["mae_trains"]),
            ]
            error_text = "Train:<br>R<sup>2</sup> = {:.2f} &#177; {:.2f}<br>RMSE = {:.2f} &#177; {:.2f}<br>MAE = {:.2f} &#177; {:.2f}".format(
                *error_list_train
            )
            error_list_test = [
                np.mean(error_dict["rsquared_tests"]),
                np.std(error_dict["rsquared_tests"]),
                np.mean(error_dict["rmse_tests"]),
                np.std(error_dict["rmse_tests"]),
                np.mean(error_dict["mae_tests"]),
                np.std(error_dict["mae_tests"]),
            ]

            error_text += "<br>Test:<br>R<sup>2</sup> = {:.2f} &#177; {:.2f}<br>RMSE = {:.2f} &#177; {:.2f}<br>MAE = {:.2f} &#177; {:.2f}".format(
                *error_list_test
            )

        _ = regr_fig.add_annotation(
            xanchor="left",
            yanchor="top",
            xref="paper",
            yref="paper",
            x=0,
            y=1,
            align="left",
            text=error_text,
            font_size=26,
            font_family="Arial",
            showarrow=False,
            bgcolor="rgba(0,0,0,0.1)",
        )
        # region

        # Plot energy data points
        # ! Difference between train and test via marker symbol
        # ! Different colors based on a column

        # print("color_column", color_column)
        if show_train is True:
            for column_value in df_train[color_column].unique():
                column_train_df = df_train.loc[df_train[color_column] == column_value]
                if text_column is not None:
                    plot_text = column_train_df[text_column]
                else:
                    plot_text = [""] * column_train_df.shape[0]
                ###
                _ = regr_fig.add_trace(
                    go.Scatter(
                        x=column_train_df["y"],
                        y=column_train_df[cv_id_pred_column],
                        mode="markers",
                        marker=dict(
                            size=8,
                            symbol=0,
                            opacity=1,
                            color=color_mapping.get(column_value, default_blue),
                        ),
                        hoverinfo="text+x+y",
                        name="{}".format(column_value),
                        text=plot_text,
                        legendgroup="{}".format(column_value),
                        showlegend=kwargs.get("show_train_legend", True),
                    ),
                )

        if show_test is True:
            for column_value in df_test[color_column].unique():
                column_test_df = df_test.loc[df_test[color_column] == column_value]
                if text_column is not None:
                    plot_text = column_test_df[text_column]
                else:
                    plot_text = "" * column_test_df.shape[0]
                ###
                _ = regr_fig.add_trace(
                    go.Scatter(
                        x=column_test_df["y"],
                        y=column_test_df[cv_id_pred_column],
                        mode="markers",
                        marker=dict(
                            size=8,
                            symbol=4,
                            opacity=1,
                            color=color_mapping.get(column_value, default_blue),
                        ),
                        hoverinfo="text+x+y",
                        name="{}".format(column_value),
                        text=plot_text,
                        legendgroup="{}".format(column_value),
                        showlegend=kwargs.get("show_test_legend", False),
                    ),
                )

        # endregion

        if set_range is None:
            all_values = (
                df_train["y"].tolist()
                + df_train[cv_id_pred_column].tolist()
                + df_test["y"].tolist()
                + df_test[cv_id_pred_column].tolist()
            )
            all_values = list(map(float, all_values))

            full_range = [min(all_values), max(all_values)]
            range_ext = (
                full_range[0] - 0.075 * np.ptp(full_range),
                full_range[1] + 0.075 * np.ptp(full_range),
            )
        else:
            range_ext = set_range

        # Add ideal fit line to plot
        _ = regr_fig.add_trace(
            go.Scatter(
                x=range_ext,
                y=range_ext,
                mode="lines",
                line=dict(color="black", width=2, dash="dash"),
                hoverinfo="skip",
                showlegend=False,
            ),
        )

        # Update global layout

        if regr_layout is not None:
            _ = regr_fig.update_layout(regr_layout)

        axes_layout = go.Layout(
            xaxis=dict(range=range_ext), yaxis=dict(range=range_ext)
        )
        _ = regr_fig.update_layout(axes_layout)

        regr_figs.append(regr_fig)

    return regr_figs

def plot_regr_train_test(
    regr_dict,
    color_column,
    show_train=True,
    show_test=True,
    set_range=None,
    which_error="mean",
    color_mapping=None,
    regr_layout=None,
    text_column=None,
    *args,
    **kwargs,
):
    """
    Generate scatter plots for regression results.

    Args:
        regr_dict (dict): A dictionary containing regression results and data.
        color_column (str): The name of the column in the dataset to use for coloring the data points.
        show_train (bool, optional): Whether to show the training data points. Defaults to True.
        show_test (bool, optional): Whether to show the test data points. Defaults to True.
        set_range (tuple, optional): The range of values to be displayed on the x and y axes. If None, the range is determined automatically. Defaults to None.
        which_error (str, optional): The type of error to display in the annotation. Possible values: "mean", "best", "full_mean", "full_best", "all". Defaults to "mean".
        color_mapping (dict, optional): A dictionary mapping column values to color names or hex values. If None, default colors are used. Defaults to None.
        regr_layout (dict, optional): Additional layout options for the plotly figure. Defaults to None.
        text_column (str, optional): The name of the column in the dataset to use for text labels on the data points. Defaults to None.
        *args: Additional positional arguments.
        **kwargs: Additional keyword arguments.

    Returns:
        list: A list of plotly figures representing the regression scatter plots.

    Raises:
        KeyError: If an invalid error specification is used for `which_error`.

    Notes:
        - The `regr_dict` parameter should contain the following keys: 'error_dict', 'df_in'.
        - The 'error_dict' should contain error metrics for train and test sets, e.g., 'rsquared_trains', 'rsquared_tests', 'rmse_trains', 'rmse_tests', etc.
        - The 'df_in' should contain the dataset used for regression, including the columns specified in `color_column` and `text_column` if applicable.
    """
    # function_arguments = locals()
    # print(type(kwargs))
    # print(type(function_arguments))
    # print(function_arguments.keys())

    # Include threshold for deviation somewhere
    # TODO: When doing LOOCV, the excluded metal (group) is not added to the legend.
    # TODO: Add possibility to provide specific colors. Had to remove that from the metal-color dict so that the code works general.
    # TODO: All plotly layout options using kwargs: `showticklabels`, `showlegend`, `label_column`

    # # Print the color names and their corresponding hex values
    # for color_name, hex_value in named_colors.items():
    #     print(f"{color_name}: {hex_value}")
    error_dict = regr_dict["error_dict"]

    df_func = regr_dict["df_in"].copy(deep=True)

    # if color_setup is None:
    #     text_colum
    #     color_setup = {}

    # ! At least color column needs to be set to something for the loop over the values later on.
    # ? Currently, using kwargs or the first column of the df to get a column to do the looping over.

    # color_setup = {k:v for k,v in }
    # print(color_setup)

    # color_column = list(color_setup.keys())[0]
    # color_mapping = list(color_setup.values())[0]

    # ! Sort df so that legend items appear ordered -> Check that this does not mess up the ordering from input to pred values.
    if color_column is not None:
        # TODO: Make verbose here to print if
        df_func = df_func.dropna(subset=[color_column])
        color_column_values = sorted(list(set(list(df_func[color_column].values))))
        color_mapping = {
            k: v
            for k, v in list(
                zip(color_column_values, named_colors[0 : len(color_column_values)])
            )
        }

        df_func = df_func.sort_values(by=color_column)

    regr_figs = []

    bool_columns = [col for col in df_func.columns if "train" in col]
    pred_columns = [col for col in df_func.columns if "pred" in col]

    for cv_id in range(len(error_dict["rmse_trains"])):
        cv_id_bool_column = bool_columns[int(cv_id)]
        cv_id_pred_column = pred_columns[int(cv_id)]

        split_bool_array = df_func[cv_id_bool_column].values

        df_train = df_func[split_bool_array].copy(deep=True)
        df_test = df_func[np.logical_not(split_bool_array)].copy(deep=True)

        # Instantiate figure
        regr_fig = go.Figure()

        # Add annotation with R^2 and RMSEs
        # TODO: Implement this better

        # region
        if which_error != "all":
            if which_error == "mean":
                error_list = [
                    np.mean(error_dict["rsquared_tests"]),
                    np.std(error_dict["rsquared_tests"]),
                    np.mean(error_dict["rmse_tests"]),
                    np.std(error_dict["rmse_tests"]),
                    np.mean(error_dict["mae_tests"]),
                    np.std(error_dict["mae_tests"]),
                ]
            elif which_error == "best":
                error_list = [
                    np.max(error_dict["rsquared_tests"]),
                    np.std(error_dict["rsquared_tests"]),
                    np.min(error_dict["rmse_tests"]),
                    np.std(error_dict["rmse_tests"]),
                    np.min(error_dict["mae_tests"]),
                    np.std(error_dict["mae_tests"]),
                ]
            elif which_error == "full_mean":
                error_list = [
                    np.mean(error_dict["rsquared_fulls"]),
                    np.std(error_dict["rsquared_fulls"]),
                    np.mean(error_dict["rmse_fulls"]),
                    np.std(error_dict["rmse_fulls"]),
                    np.mean(error_dict["mae_fulls"]),
                    np.std(error_dict["mae_fulls"]),
                ]
            elif which_error == "full_best":
                error_list = [
                    np.max(error_dict["rsquared_fulls"]),
                    np.std(error_dict["rsquared_fulls"]),
                    np.min(error_dict["rmse_fulls"]),
                    np.std(error_dict["rmse_fulls"]),
                    np.min(error_dict["mae_fulls"]),
                    np.std(error_dict["mae_fulls"]),
                ]
            else:
                raise KeyError("Invalid error specification used.")
            # endregion

            error_text = "R<sup>2</sup> = {:.3f} &#177; {:.3f}<br>RMSE = {:.3f} &#177; {:.3f}<br>MAE = {:.3f} &#177; {:.3f}".format(
                *error_list
            )
        # ! Change decimal to 3 
        else:
            error_list_train = [
                np.mean(error_dict["rsquared_trains"]),
                np.std(error_dict["rsquared_trains"]),
                np.mean(error_dict["rmse_trains"]),
                np.std(error_dict["rmse_trains"]),
                np.mean(error_dict["mae_trains"]),
                np.std(error_dict["mae_trains"]),
            ]
            error_text = "Train:<br>R<sup>2</sup> = {:.3f} &#177; {:.3f}<br>RMSE = {:.3f} &#177; {:.3f}<br>MAE = {:.3f} &#177; {:.3f}".format(
                *error_list_train
            )
            error_list_test = [
                np.mean(error_dict["rsquared_tests"]),
                np.std(error_dict["rsquared_tests"]),
                np.mean(error_dict["rmse_tests"]),
                np.std(error_dict["rmse_tests"]),
                np.mean(error_dict["mae_tests"]),
                np.std(error_dict["mae_tests"]),
            ]

            error_text += "<br>Test:<br>R<sup>2</sup> = {:.3f} &#177; {:.3f}<br>RMSE = {:.3f} &#177; {:.3f}<br>MAE = {:.3f} &#177; {:.3f}".format(
                *error_list_test
            )

        _ = regr_fig.add_annotation(
            xanchor="left",
            yanchor="top",
            xref="paper",
            yref="paper",
            x=0,
            y=1,
            align="left",
            text=error_text,
            font_size=26,
            font_family="Arial",
            showarrow=False,
            bgcolor="rgba(0,0,0,0.1)",
        )
        # region

        # Plot energy data points
        # ! Difference between train and test via marker symbol
        # ! Different colors based on a column

        # print("color_column", color_column)
        if show_train is True:
            for column_value in df_train[color_column].unique():
                column_train_df = df_train.loc[df_train[color_column] == column_value]
                if text_column is not None:
                    plot_text = column_train_df[text_column]
                else:
                    plot_text = [""] * column_train_df.shape[0]
                ###
                _ = regr_fig.add_trace(
                    go.Scatter(
                        x=column_train_df["y"],
                        y=column_train_df[cv_id_pred_column],
                        mode="markers",
                        marker=dict(
                            size=12,
                            symbol=0,
                            opacity=1, #initially opacity to 1
                            color='rgba(0,156,156, 0.7)',  # Blue color with 50% transparency
                            #color=color_mapping.get(column_value, "black"),
                            line=dict(
                             color='black',  # Rigid red color for the circle perimeter
                            width=1 ) # Adjust the width of the circle perimeter
                        ),
                        hoverinfo="text+x+y",
                        name="{}".format(column_value),
                        text=plot_text,
                        legendgroup="{}".format(column_value),
                        showlegend=kwargs.get("show_train_legend", True),
                    ),
                )

        if show_test is True:
            for column_value in df_test[color_column].unique():
                column_test_df = df_test.loc[df_test[color_column] == column_value]
                if text_column is not None:
                    plot_text = column_test_df[text_column]
                else:
                    plot_text = "" * column_test_df.shape[0]
                ###
                _ = regr_fig.add_trace(
                    go.Scatter(
                        x=column_test_df["y"],
                        y=column_test_df[cv_id_pred_column],
                        mode="markers",
                        marker=dict(
                            size=12, #initially 8
                            symbol=0, # initially 4 for cross
                            opacity=1, #initially opacity to 1
                            color='rgba(156,0,0, 0.7)', #change to red the test set
                            #color=color_mapping.get(column_value, "black"),
                            line=dict(
                             color='black',  # Rigid red color for the circle perimeter
                            width=1 ) # Adjust the width of the circle perimeter

                        ),
                        hoverinfo="text+x+y",
                        name="{}".format(column_value),
                        text=plot_text,
                        legendgroup="{}".format(column_value),
                        showlegend=kwargs.get("show_test_legend", False),
                    ),
                )

        # endregion

        if set_range is None:
            all_values = (
                df_train["y"].tolist()
                + df_train[cv_id_pred_column].tolist()
                + df_test["y"].tolist()
                + df_test[cv_id_pred_column].tolist()
            )
            all_values = list(map(float, all_values))

            full_range = [min(all_values), max(all_values)]
            range_ext = (
                full_range[0] - 0.075 * np.ptp(full_range),
                full_range[1] + 0.075 * np.ptp(full_range),
            )
        else:
            range_ext = set_range

        # Add ideal fit line to plot
        _ = regr_fig.add_trace(
            go.Scatter(
                x=range_ext,
                y=range_ext,
                mode="lines",
                line=dict(color="black", width=2, dash="dash"),
                hoverinfo="skip",
                showlegend=False,
            ),
        )

        # Update global layout

        if regr_layout is not None:
            _ = regr_fig.update_layout(regr_layout)

        axes_layout = go.Layout(
            xaxis=dict(range=range_ext), yaxis=dict(range=range_ext)
        )
        _ = regr_fig.update_layout(axes_layout)

        regr_figs.append(regr_fig)

    return regr_figs



def plot_regr_color_symbol(
    regr_dict,
    color_column=None,
    symbol_column=None,
    show_train=True,
    show_test=True,
    set_range=None,
    which_error="mean",
    color_mapping=None,
    regr_layout=None,
    text_column=None,
    *args,
    **kwargs,
):
    """
    Generate scatter plots for regression results.

    Args:
        regr_dict (dict): A dictionary containing regression results and data.
        color_column (str): The name of the column in the dataset to use for coloring the data points.
        show_train (bool, optional): Whether to show the training data points. Defaults to True.
        show_test (bool, optional): Whether to show the test data points. Defaults to True.
        set_range (tuple, optional): The range of values to be displayed on the x and y axes. If None, the range is determined automatically. Defaults to None.
        which_error (str, optional): The type of error to display in the annotation. Possible values: "mean", "best", "full_mean", "full_best", "all". Defaults to "mean".
        color_mapping (dict, optional): A dictionary mapping column values to color names or hex values. If None, default colors are used. Defaults to None.
        regr_layout (dict, optional): Additional layout options for the plotly figure. Defaults to None.
        text_column (str, optional): The name of the column in the dataset to use for text labels on the data points. Defaults to None.
        *args: Additional positional arguments.
        **kwargs: Additional keyword arguments.

    Returns:
        list: A list of plotly figures representing the regression scatter plots.

    Raises:
        KeyError: If an invalid error specification is used for `which_error`.

    Notes:
        - The `regr_dict` parameter should contain the following keys: 'error_dict', 'df_in'.
        - The 'error_dict' should contain error metrics for train and test sets, e.g., 'rsquared_trains', 'rsquared_tests', 'rmse_trains', 'rmse_tests', etc.
        - The 'df_in' should contain the dataset used for regression, including the columns specified in `color_column` and `text_column` if applicable.
    """
    # function_arguments = locals()
    # print(type(kwargs))
    # print(type(function_arguments))
    # print(function_arguments.keys())

    # Include threshold for deviation somewhere
    # TODO: When doing LOOCV, the excluded metal (group) is not added to the legend.
    # TODO: Add possibility to provide specific colors. Had to remove that from the metal-color dict so that the code works general.
    # TODO: All plotly layout options using kwargs: `showticklabels`, `showlegend`, `label_column`

    # # Print the color names and their corresponding hex values
    # for color_name, hex_value in named_colors.items():
    #     print(f"{color_name}: {hex_value}")
    error_dict = regr_dict["error_dict"]

    df_func = regr_dict["df_in"].copy(deep=True)

    # if color_setup is None:
    #     text_colum
    #     color_setup = {}

    # ! At least color column needs to be set to something for the loop over the values later on.
    # ? Currently, using kwargs or the first column of the df to get a column to do the looping over.

    # color_setup = {k:v for k,v in }
    # print(color_setup)

    # color_column = list(color_setup.keys())[0]
    # color_mapping = list(color_setup.values())[0]

    # ! Sort df so that legend items appear ordered -> Check that this does not mess up the ordering from input to pred values.
    if color_column is not None:
        # TODO: Make verbose here to print if
        df_func = df_func.dropna(subset=[color_column])
        color_column_values = sorted(list(set(list(df_func[color_column].values))))
        color_mapping = {
            k: v
            for k, v in list(
                zip(color_column_values, named_colors[0 : len(color_column_values)])
            )
        }

        df_func = df_func.sort_values(by=color_column)

    if symbol_column is not None:
        # TODO: Make verbose here to print if
        df_func = df_func.dropna(subset=[symbol_column])
        symbol_column_values = sorted(list(set(list(df_func[symbol_column].values))))
        symbol_mapping = {
            k: v
            for k, v in list(
                zip(symbol_column_values, named_symbols[0 : len(symbol_column_values)])
            )
        }

        print("Symbol Mapping:", symbol_mapping)  # Check the mapping

    regr_figs = []

    bool_columns = [col for col in df_func.columns if "train" in col]
    pred_columns = [col for col in df_func.columns if "pred" in col]

    for cv_id in range(len(error_dict["rmse_trains"])):
        cv_id_bool_column = bool_columns[int(cv_id)]
        cv_id_pred_column = pred_columns[int(cv_id)]

        split_bool_array = df_func[cv_id_bool_column].values

        df_train = df_func[split_bool_array].copy(deep=True)
        df_test = df_func[np.logical_not(split_bool_array)].copy(deep=True)

        # Instantiate figure
        regr_fig = go.Figure()

        # Add annotation with R^2 and RMSEs
        # TODO: Implement this better

        # region
        if which_error != "all":
            if which_error == "mean":
                error_list = [
                    np.mean(error_dict["rsquared_tests"]),
                    np.std(error_dict["rsquared_tests"]),
                    np.mean(error_dict["rmse_tests"]),
                    np.std(error_dict["rmse_tests"]),
                    np.mean(error_dict["mae_tests"]),
                    np.std(error_dict["mae_tests"]),
                ]
            elif which_error == "best":
                error_list = [
                    np.max(error_dict["rsquared_tests"]),
                    np.std(error_dict["rsquared_tests"]),
                    np.min(error_dict["rmse_tests"]),
                    np.std(error_dict["rmse_tests"]),
                    np.min(error_dict["mae_tests"]),
                    np.std(error_dict["mae_tests"]),
                ]
            elif which_error == "full_mean":
                error_list = [
                    np.mean(error_dict["rsquared_fulls"]),
                    np.std(error_dict["rsquared_fulls"]),
                    np.mean(error_dict["rmse_fulls"]),
                    np.std(error_dict["rmse_fulls"]),
                    np.mean(error_dict["mae_fulls"]),
                    np.std(error_dict["mae_fulls"]),
                ]
            elif which_error == "full_best":
                error_list = [
                    np.max(error_dict["rsquared_fulls"]),
                    np.std(error_dict["rsquared_fulls"]),
                    np.min(error_dict["rmse_fulls"]),
                    np.std(error_dict["rmse_fulls"]),
                    np.min(error_dict["mae_fulls"]),
                    np.std(error_dict["mae_fulls"]),
                ]
            else:
                raise KeyError("Invalid error specification used.")
            # endregion

            error_text = "R<sup>2</sup> = {:.3f} &#177; {:.3f}<br>RMSE = {:.3f} &#177; {:.3f}<br>MAE = {:.3f} &#177; {:.3f}".format(
                *error_list
            )
        # ! Change decimal to 3
        else:
            error_list_train = [
                np.mean(error_dict["rsquared_trains"]),
                np.std(error_dict["rsquared_trains"]),
                np.mean(error_dict["rmse_trains"]),
                np.std(error_dict["rmse_trains"]),
                np.mean(error_dict["mae_trains"]),
                np.std(error_dict["mae_trains"]),
            ]
            error_text = "Train:<br>R<sup>2</sup> = {:.2f} &#177; {:.2f}<br>RMSE = {:.2f} &#177; {:.2f}<br>MAE = {:.2f} &#177; {:.2f}".format(
                *error_list_train
            )
            error_list_test = [
                np.mean(error_dict["rsquared_tests"]),
                np.std(error_dict["rsquared_tests"]),
                np.mean(error_dict["rmse_tests"]),
                np.std(error_dict["rmse_tests"]),
                np.mean(error_dict["mae_tests"]),
                np.std(error_dict["mae_tests"]),
            ]

            error_text += "<br>Test:<br>R<sup>2</sup> = {:.2f} &#177; {:.2f}<br>RMSE = {:.2f} &#177; {:.2f}<br>MAE = {:.2f} &#177; {:.2f}".format(
                *error_list_test
            )

        _ = regr_fig.add_annotation(
            xanchor="left",
            yanchor="top",
            xref="paper",
            yref="paper",
            x=0,
            y=1,
            align="left",
            text=error_text,
            font_size=26,
            font_family="Arial",
            showarrow=False,
            bgcolor="rgba(0,0,0,0.1)",
        )

        # Plot energy data points
        # ! Difference between train and test via marker symbol
        # ! Different colors based on a column

        # print("color_column", color_column)
        if show_train is True:
            for column_value in df_train[color_column].unique():
                column_train_df = df_train.loc[df_train[color_column] == column_value]
                if text_column is not None:
                    plot_text = column_train_df[text_column]
                else:
                    plot_text = [""] * column_train_df.shape[0]

                train_symbols = [
                    symbol_mapping.get(_, "star")
                    for _ in column_train_df[symbol_column].values
                ]

                _ = regr_fig.add_trace(
                    go.Scatter(
                        x=column_train_df["y"],
                        y=column_train_df[cv_id_pred_column],
                        mode="markers",
                        marker=dict(
                            size=10,
                            symbol=train_symbols,
                            opacity=1,
                            color=color_mapping.get(column_value, "black"),
                        ),
                        hoverinfo="text+x+y",
                        name="{}".format(column_value),
                        text=plot_text,
                        legendgroup="{}".format(column_value),
                        showlegend=kwargs.get("show_train_legend", True),
                    ),
                )

        if show_test is True:
            for column_value in df_test[color_column].unique():
                column_test_df = df_test.loc[df_test[color_column] == column_value]
                if text_column is not None:
                    plot_text = column_test_df[text_column]
                else:
                    plot_text = [""] * column_test_df.shape[0]

                test_symbols = [
                    symbol_mapping.get(_, "star")
                    for _ in column_test_df[symbol_column].values
                ]

                _ = regr_fig.add_trace(
                    go.Scatter(
                        x=column_test_df["y"],
                        y=column_test_df[cv_id_pred_column],
                        mode="markers",
                        marker=dict(
                            size=10,
                            symbol=test_symbols,
                            opacity=1,
                            color=color_mapping.get(column_value, "black"),
                        ),
                        hoverinfo="text+x+y",
                        name="{}".format(column_value),
                        text=plot_text,
                        legendgroup="{}".format(column_value),
                        showlegend=kwargs.get("show_test_legend", True),
                    ),
                )

        if set_range is None:
            all_values = (
                df_train["y"].tolist()
                + df_train[cv_id_pred_column].tolist()
                + df_test["y"].tolist()
                + df_test[cv_id_pred_column].tolist()
            )
            all_values = list(map(float, all_values))

            full_range = [min(all_values), max(all_values)]
            range_ext = (
                full_range[0] - 0.075 * np.ptp(full_range),
                full_range[1] + 0.075 * np.ptp(full_range),
            )
        else:
            range_ext = set_range

        # Add ideal fit line to plot
        _ = regr_fig.add_trace(
            go.Scatter(
                x=range_ext,
                y=range_ext,
                mode="lines",
                line=dict(color="black", width=2, dash="dash"),
                hoverinfo="skip",
                showlegend=False,
            ),
        )

        # Update global layout

        if regr_layout is not None:
            _ = regr_fig.update_layout(regr_layout)

        axes_layout = go.Layout(
            xaxis=dict(range=range_ext), yaxis=dict(range=range_ext)
        )
        _ = regr_fig.update_layout(axes_layout)

        regr_figs.append(regr_fig)

    return regr_figs





def plot_errors(
    error_dict, x_values, plot_measures, annot_text, x_title, showlegend=True
):
    """
    Plot error measures (RMSE, MAE, R^2) for a machine learning model, obtained by varying a parameter.

    Args:
        error_dict (dict): Dictionary containing the error measures.
        x_values (list): List of x-axis values for the parameter being varied.
        plot_measures (list): List of error measures to plot (e.g., ['rmse_train', 'rmse_test', 'mae_train', 'rsquared_test']).
        annot_text (list): List of annotation texts corresponding to each data point on the plot.
        x_title (str): Title for the x-axis.
        showlegend (bool, optional): Whether to show the legend. Defaults to True.

    Returns:
        error_fig (plotly.graph_objects.Figure): Plotly figure object containing the error plot.
    """
    annot_texts = ["<br>".join(sorted(annot_text)) for annot_text in annot_text]

    error_fig = make_subplots(specs=[[{"secondary_y": True}]])

    # Add traces for error measures.
    for iplot_measure, plot_measure in enumerate(plot_measures):
        if "rmse" in plot_measure:
            line_color = "blue"
            line_name = "RMSE ({})".format(plot_measure.split("_")[1][:-1])
            y_axis = "y1"
        elif "mae" in plot_measure:
            line_color = "green"
            line_name = "MAE ({})".format(plot_measure.split("_")[1][:-1])
            y_axis = "y1"
        elif "rsquared" in plot_measure:
            line_color = "red"
            line_name = "R<sup>2</sup> ({})".format(plot_measure.split("_")[1][:-1])
            y_axis = "y2"
        if "test" in plot_measure:
            dash = "dash"
        else:
            dash = None

        _ = error_fig.add_trace(
            go.Scatter(
                x=list(x_values.astype(float).round(2)),
                # y=error_dict[
                #     plot_measure
                # ],
                y=np.array(error_dict[plot_measure]).astype(float).round(2),
                # TODO: Round numbers shown on hover (but not for plotting).
                mode="lines",
                name=line_name,
                line=dict(
                    color=line_color,
                    width=3,
                    dash=dash,
                ),
                showlegend=showlegend,
                hoverinfo="x+y",
                yaxis=y_axis,
            ),
            secondary_y="2" in y_axis,
        )

        if min(x_values) < 0.05:
            x_range = [0, max(x_values)]
        else:
            x_range = [min(x_values), max(x_values)]

        # Add invisible trace to allow for dynamic annotation of descriptors
        if iplot_measure == len(plot_measures) - 1:
            _ = error_fig.add_trace(
                go.Scatter(
                    # x=list(range(1, error_array.shape[0])),
                    x=list(x_values.astype(float).round(2)),
                    y=error_dict[plot_measure],
                    mode="lines",
                    name="RMSE (train)",
                    line=dict(color="blue", width=0.001),
                    showlegend=False,
                    text=annot_texts,
                    hoverinfo="text",
                ),
            )

    error_layout = go.Layout(
        width=809,
        height=500,
        font=dict(family="Arial", color="black"),
        margin=dict(
            l=0,
            r=0,
            b=0,
            t=0,
        ),
        paper_bgcolor="white",
        plot_bgcolor="white",
        legend=dict(
            xanchor="center",
            x=0.5,
            yanchor="top",
            y=1,
            font_size=26,
            bgcolor="rgba(0,0,0,0.1)",
        ),
        hoverlabel={"namelength": -1},
        hovermode="x unified",
        xaxis=dict(
            title=x_title,
            title_font_size=30,
            range=x_range,
            showline=True,
            linewidth=3,
            linecolor="black",
            mirror=True,
            showgrid=False,
            zeroline=False,
            gridcolor="rgba(0,0,0,0.3)",
            ticks="outside",
            tickfont_size=26,
            tickwidth=3,
            ticklen=6,
        ),
        yaxis=dict(
            title="RMSE / eV",
            title_font_size=30,
            title_font_color="blue",  # range=[0, rmse_max*1.25],
            showline=True,
            linewidth=3,
            linecolor="black",
            color="blue",  # mirror=True,
            showgrid=False,
            zeroline=False,
            gridcolor="rgba(0,0,0,0.3)",  # tick0=0, dtick=0.1,
            ticks="outside",
            tickfont_size=26,
            tickwidth=3,
            ticklen=6,
        ),
        yaxis2=dict(
            title="R<sup>2</sup>",
            title_font_size=30,
            title_font_color="red",  # range=[0, 1],
            showline=True,
            linewidth=3,
            linecolor="black",
            color="red",  # mirror=True,
            showgrid=False,
            zeroline=False,
            gridcolor="rgba(0,0,0,0.3)",  # tick0=0, dtick=0.2,
            ticks="outside",
            tickfont_size=26,
            tickwidth=3,
            ticklen=6,
        ),
    )

    _ = error_fig.update_layout(error_layout)

    return error_fig<|MERGE_RESOLUTION|>--- conflicted
+++ resolved
@@ -48,19 +48,12 @@
     '#6E899C',
     '#00B5F7',
 ] * 10
-<<<<<<< HEAD
-# # named_colors.extend(
-# #     [_ for _ in list(webcolors.CSS3_NAMES_TO_HEX.keys()) if "white" not in _]
-# # )
-# # print(named_colors)
-
-=======
 default_blue = "#636EFA"
 # named_colors.extend(
 #     [_ for _ in list(webcolors.CSS3_NAMES_TO_HEX.keys()) if "white" not in _]
 # )
 # print(named_colors)
->>>>>>> 39e8ba6b
+
 
 named_symbols = [
         'circle',
@@ -79,23 +72,6 @@
 #  '#B82E2E', 
 #  '#316395',
 # ] * 10
-
-def get_color_column(df_in):
-    min_unique_values = float("inf")  # Start with infinity
-    column_min_unique_values = None  # Initialize to None
-
-    # Loop over the columns
-    for col in df_in.columns:
-        num_unique_values = df_in[
-            col
-        ].nunique()  # Get the number of unique values in the column
-        # If the number of unique values in this column is less than the minimum so far
-        if num_unique_values < min_unique_values:
-            min_unique_values = num_unique_values
-            column_min_unique_values = col
-
-    return column_min_unique_values
-
 
 def plotly_to_image(
     plotly_fig: go.Figure,
@@ -430,311 +406,7 @@
                             size=8,
                             symbol=4,
                             opacity=1,
-                            color=color_mapping.get(column_value, default_blue),
-                        ),
-                        hoverinfo="text+x+y",
-                        name="{}".format(column_value),
-                        text=plot_text,
-                        legendgroup="{}".format(column_value),
-                        showlegend=kwargs.get("show_test_legend", False),
-                    ),
-                )
-
-        # endregion
-
-        if set_range is None:
-            all_values = (
-                df_train["y"].tolist()
-                + df_train[cv_id_pred_column].tolist()
-                + df_test["y"].tolist()
-                + df_test[cv_id_pred_column].tolist()
-            )
-            all_values = list(map(float, all_values))
-
-            full_range = [min(all_values), max(all_values)]
-            range_ext = (
-                full_range[0] - 0.075 * np.ptp(full_range),
-                full_range[1] + 0.075 * np.ptp(full_range),
-            )
-        else:
-            range_ext = set_range
-
-        # Add ideal fit line to plot
-        _ = regr_fig.add_trace(
-            go.Scatter(
-                x=range_ext,
-                y=range_ext,
-                mode="lines",
-                line=dict(color="black", width=2, dash="dash"),
-                hoverinfo="skip",
-                showlegend=False,
-            ),
-        )
-
-        # Update global layout
-
-        if regr_layout is not None:
-            _ = regr_fig.update_layout(regr_layout)
-
-        axes_layout = go.Layout(
-            xaxis=dict(range=range_ext), yaxis=dict(range=range_ext)
-        )
-        _ = regr_fig.update_layout(axes_layout)
-
-        regr_figs.append(regr_fig)
-
-    return regr_figs
-
-def plot_regr_train_test(
-    regr_dict,
-    color_column,
-    show_train=True,
-    show_test=True,
-    set_range=None,
-    which_error="mean",
-    color_mapping=None,
-    regr_layout=None,
-    text_column=None,
-    *args,
-    **kwargs,
-):
-    """
-    Generate scatter plots for regression results.
-
-    Args:
-        regr_dict (dict): A dictionary containing regression results and data.
-        color_column (str): The name of the column in the dataset to use for coloring the data points.
-        show_train (bool, optional): Whether to show the training data points. Defaults to True.
-        show_test (bool, optional): Whether to show the test data points. Defaults to True.
-        set_range (tuple, optional): The range of values to be displayed on the x and y axes. If None, the range is determined automatically. Defaults to None.
-        which_error (str, optional): The type of error to display in the annotation. Possible values: "mean", "best", "full_mean", "full_best", "all". Defaults to "mean".
-        color_mapping (dict, optional): A dictionary mapping column values to color names or hex values. If None, default colors are used. Defaults to None.
-        regr_layout (dict, optional): Additional layout options for the plotly figure. Defaults to None.
-        text_column (str, optional): The name of the column in the dataset to use for text labels on the data points. Defaults to None.
-        *args: Additional positional arguments.
-        **kwargs: Additional keyword arguments.
-
-    Returns:
-        list: A list of plotly figures representing the regression scatter plots.
-
-    Raises:
-        KeyError: If an invalid error specification is used for `which_error`.
-
-    Notes:
-        - The `regr_dict` parameter should contain the following keys: 'error_dict', 'df_in'.
-        - The 'error_dict' should contain error metrics for train and test sets, e.g., 'rsquared_trains', 'rsquared_tests', 'rmse_trains', 'rmse_tests', etc.
-        - The 'df_in' should contain the dataset used for regression, including the columns specified in `color_column` and `text_column` if applicable.
-    """
-    # function_arguments = locals()
-    # print(type(kwargs))
-    # print(type(function_arguments))
-    # print(function_arguments.keys())
-
-    # Include threshold for deviation somewhere
-    # TODO: When doing LOOCV, the excluded metal (group) is not added to the legend.
-    # TODO: Add possibility to provide specific colors. Had to remove that from the metal-color dict so that the code works general.
-    # TODO: All plotly layout options using kwargs: `showticklabels`, `showlegend`, `label_column`
-
-    # # Print the color names and their corresponding hex values
-    # for color_name, hex_value in named_colors.items():
-    #     print(f"{color_name}: {hex_value}")
-    error_dict = regr_dict["error_dict"]
-
-    df_func = regr_dict["df_in"].copy(deep=True)
-
-    # if color_setup is None:
-    #     text_colum
-    #     color_setup = {}
-
-    # ! At least color column needs to be set to something for the loop over the values later on.
-    # ? Currently, using kwargs or the first column of the df to get a column to do the looping over.
-
-    # color_setup = {k:v for k,v in }
-    # print(color_setup)
-
-    # color_column = list(color_setup.keys())[0]
-    # color_mapping = list(color_setup.values())[0]
-
-    # ! Sort df so that legend items appear ordered -> Check that this does not mess up the ordering from input to pred values.
-    if color_column is not None:
-        # TODO: Make verbose here to print if
-        df_func = df_func.dropna(subset=[color_column])
-        color_column_values = sorted(list(set(list(df_func[color_column].values))))
-        color_mapping = {
-            k: v
-            for k, v in list(
-                zip(color_column_values, named_colors[0 : len(color_column_values)])
-            )
-        }
-
-        df_func = df_func.sort_values(by=color_column)
-
-    regr_figs = []
-
-    bool_columns = [col for col in df_func.columns if "train" in col]
-    pred_columns = [col for col in df_func.columns if "pred" in col]
-
-    for cv_id in range(len(error_dict["rmse_trains"])):
-        cv_id_bool_column = bool_columns[int(cv_id)]
-        cv_id_pred_column = pred_columns[int(cv_id)]
-
-        split_bool_array = df_func[cv_id_bool_column].values
-
-        df_train = df_func[split_bool_array].copy(deep=True)
-        df_test = df_func[np.logical_not(split_bool_array)].copy(deep=True)
-
-        # Instantiate figure
-        regr_fig = go.Figure()
-
-        # Add annotation with R^2 and RMSEs
-        # TODO: Implement this better
-
-        # region
-        if which_error != "all":
-            if which_error == "mean":
-                error_list = [
-                    np.mean(error_dict["rsquared_tests"]),
-                    np.std(error_dict["rsquared_tests"]),
-                    np.mean(error_dict["rmse_tests"]),
-                    np.std(error_dict["rmse_tests"]),
-                    np.mean(error_dict["mae_tests"]),
-                    np.std(error_dict["mae_tests"]),
-                ]
-            elif which_error == "best":
-                error_list = [
-                    np.max(error_dict["rsquared_tests"]),
-                    np.std(error_dict["rsquared_tests"]),
-                    np.min(error_dict["rmse_tests"]),
-                    np.std(error_dict["rmse_tests"]),
-                    np.min(error_dict["mae_tests"]),
-                    np.std(error_dict["mae_tests"]),
-                ]
-            elif which_error == "full_mean":
-                error_list = [
-                    np.mean(error_dict["rsquared_fulls"]),
-                    np.std(error_dict["rsquared_fulls"]),
-                    np.mean(error_dict["rmse_fulls"]),
-                    np.std(error_dict["rmse_fulls"]),
-                    np.mean(error_dict["mae_fulls"]),
-                    np.std(error_dict["mae_fulls"]),
-                ]
-            elif which_error == "full_best":
-                error_list = [
-                    np.max(error_dict["rsquared_fulls"]),
-                    np.std(error_dict["rsquared_fulls"]),
-                    np.min(error_dict["rmse_fulls"]),
-                    np.std(error_dict["rmse_fulls"]),
-                    np.min(error_dict["mae_fulls"]),
-                    np.std(error_dict["mae_fulls"]),
-                ]
-            else:
-                raise KeyError("Invalid error specification used.")
-            # endregion
-
-            error_text = "R<sup>2</sup> = {:.3f} &#177; {:.3f}<br>RMSE = {:.3f} &#177; {:.3f}<br>MAE = {:.3f} &#177; {:.3f}".format(
-                *error_list
-            )
-        # ! Change decimal to 3 
-        else:
-            error_list_train = [
-                np.mean(error_dict["rsquared_trains"]),
-                np.std(error_dict["rsquared_trains"]),
-                np.mean(error_dict["rmse_trains"]),
-                np.std(error_dict["rmse_trains"]),
-                np.mean(error_dict["mae_trains"]),
-                np.std(error_dict["mae_trains"]),
-            ]
-            error_text = "Train:<br>R<sup>2</sup> = {:.3f} &#177; {:.3f}<br>RMSE = {:.3f} &#177; {:.3f}<br>MAE = {:.3f} &#177; {:.3f}".format(
-                *error_list_train
-            )
-            error_list_test = [
-                np.mean(error_dict["rsquared_tests"]),
-                np.std(error_dict["rsquared_tests"]),
-                np.mean(error_dict["rmse_tests"]),
-                np.std(error_dict["rmse_tests"]),
-                np.mean(error_dict["mae_tests"]),
-                np.std(error_dict["mae_tests"]),
-            ]
-
-            error_text += "<br>Test:<br>R<sup>2</sup> = {:.3f} &#177; {:.3f}<br>RMSE = {:.3f} &#177; {:.3f}<br>MAE = {:.3f} &#177; {:.3f}".format(
-                *error_list_test
-            )
-
-        _ = regr_fig.add_annotation(
-            xanchor="left",
-            yanchor="top",
-            xref="paper",
-            yref="paper",
-            x=0,
-            y=1,
-            align="left",
-            text=error_text,
-            font_size=26,
-            font_family="Arial",
-            showarrow=False,
-            bgcolor="rgba(0,0,0,0.1)",
-        )
-        # region
-
-        # Plot energy data points
-        # ! Difference between train and test via marker symbol
-        # ! Different colors based on a column
-
-        # print("color_column", color_column)
-        if show_train is True:
-            for column_value in df_train[color_column].unique():
-                column_train_df = df_train.loc[df_train[color_column] == column_value]
-                if text_column is not None:
-                    plot_text = column_train_df[text_column]
-                else:
-                    plot_text = [""] * column_train_df.shape[0]
-                ###
-                _ = regr_fig.add_trace(
-                    go.Scatter(
-                        x=column_train_df["y"],
-                        y=column_train_df[cv_id_pred_column],
-                        mode="markers",
-                        marker=dict(
-                            size=12,
-                            symbol=0,
-                            opacity=1, #initially opacity to 1
-                            color='rgba(0,156,156, 0.7)',  # Blue color with 50% transparency
-                            #color=color_mapping.get(column_value, "black"),
-                            line=dict(
-                             color='black',  # Rigid red color for the circle perimeter
-                            width=1 ) # Adjust the width of the circle perimeter
-                        ),
-                        hoverinfo="text+x+y",
-                        name="{}".format(column_value),
-                        text=plot_text,
-                        legendgroup="{}".format(column_value),
-                        showlegend=kwargs.get("show_train_legend", True),
-                    ),
-                )
-
-        if show_test is True:
-            for column_value in df_test[color_column].unique():
-                column_test_df = df_test.loc[df_test[color_column] == column_value]
-                if text_column is not None:
-                    plot_text = column_test_df[text_column]
-                else:
-                    plot_text = "" * column_test_df.shape[0]
-                ###
-                _ = regr_fig.add_trace(
-                    go.Scatter(
-                        x=column_test_df["y"],
-                        y=column_test_df[cv_id_pred_column],
-                        mode="markers",
-                        marker=dict(
-                            size=12, #initially 8
-                            symbol=0, # initially 4 for cross
-                            opacity=1, #initially opacity to 1
-                            color='rgba(156,0,0, 0.7)', #change to red the test set
-                            #color=color_mapping.get(column_value, "black"),
-                            line=dict(
-                             color='black',  # Rigid red color for the circle perimeter
-                            width=1 ) # Adjust the width of the circle perimeter
-
+                            color=color_mapping.get(column_value, "black"),
                         ),
                         hoverinfo="text+x+y",
                         name="{}".format(column_value),
